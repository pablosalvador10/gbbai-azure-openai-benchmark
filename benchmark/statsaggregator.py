--- conflicted
+++ resolved
@@ -6,10 +6,7 @@
 import logging
 import threading
 import time
-<<<<<<< HEAD
 from typing import Optional
-=======
->>>>>>> 84c05e1d
 
 import numpy as np
 
@@ -60,13 +57,9 @@
    generated_tokens = _Samples()
    utilizations = _Samples()
 
-<<<<<<< HEAD
-   def __init__(self, dump_duration:float=5, window_duration:float=60, expected_gen_tokens: Optional[int] = None, json_output=False, *args,**kwargs):
-=======
-   def __init__(self, clients:int, dump_duration:float=5, window_duration:float=60, json_output=False, *args,**kwargs):
->>>>>>> 84c05e1d
-      """
-      :param clients: number of clients used in testing
+   def __init__(self, clients:int, dump_duration:float=5, window_duration:float=60, expected_gen_tokens: Optional[int] = None, json_output=False, *args,**kwargs):
+      """
+      :param clients: number of clients being used in testing.
       :param dump_duration: duration in seconds to dump current aggregates.
       :param window_duration: duration of sliding window in second to consider for aggregation.
       :param expected_gen_tokens: number of tokens expected in each response.
@@ -157,7 +150,6 @@
          util_avg = f"{round(np.average(self.utilizations._values()), 1)}%" if self.utilizations._len() > 0 else "n/a"
          util_95th = f"{round(np.percentile(self.utilizations._values(), 95), 1)}%" if self.utilizations._len() > 1 else "n/a"
          rpm = round(60.0 * self.request_timestamps._len() / self.window_duration, 1)  if self.request_timestamps._len() > 0 else "n/a"
-<<<<<<< HEAD
          # Periodically warn if generated TPR is consistently lower than requested, which can result in higher scores for RPM compared to reality
          warning_period_secs = 10
          if all((
@@ -172,10 +164,8 @@
                   " (tpm, ttft & tbt stats will still be accurate)."
                )
             )
-=======
          # Handle the 1x extra processing_request due to next request being queued
          processing_requests_count = min(self.clients, self.processing_requests_count)
->>>>>>> 84c05e1d
          if self.json_output:
             j = {
                "run_seconds": run_seconds,
@@ -216,11 +206,7 @@
             }
             print(json.dumps(j), flush=True)
          else:
-<<<<<<< HEAD
-            print(f"{timestamp} rpm: {rpm:<5} requests: {self.requests_count:<5} failures: {self.failed_count:<4} throttled: {self.throttled_count:<4} tpm: {tokens_per_minute:<6} ttft_avg: {ttft_avg:<6} ttft_95th: {ttft_95th:<6} tbt_avg: {tbt_avg:<6} tbt_95th: {tbt_95th:<6} e2e_avg: {e2e_latency_avg:<6} e2e_95th: {e2e_latency_95th:<6} context_tpr_avg {context_tpr_avg:<4} gen_tpr_10th {gen_tpr_10th:<4} gen_tpr_avg {gen_tpr_avg:<4} gen_tpr_90th {gen_tpr_90th:<4} util_avg: {util_avg:<6} util_95th: {util_95th:<6}", flush=True)
-=======
-            print(f"{timestamp} rpm: {rpm:<5} processing: {processing_requests_count:<4} completed: {self.total_requests_count:<5} failures: {self.total_failed_count:<4} throttled: {self.throttled_count:<4} requests: {self.total_requests_count:<5} tpm: {tokens_per_minute:<6} ttft_avg: {ttft_avg:<6} ttft_95th: {ttft_95th:<6} tbt_avg: {tbt_avg:<6} tbt_95th: {tbt_95th:<6} e2e_avg: {e2e_latency_avg:<6} e2e_95th: {e2e_latency_95th:<6} util_avg: {util_avg:<6} util_95th: {util_95th:<6}", flush=True)
->>>>>>> 84c05e1d
+            print(f"{timestamp} rpm: {rpm:<5} processing: {processing_requests_count:<4} completed: {self.total_requests_count:<5} failures: {self.total_failed_count:<4} throttled: {self.throttled_count:<4} requests: {self.total_requests_count:<5} tpm: {tokens_per_minute:<6} ttft_avg: {ttft_avg:<6} ttft_95th: {ttft_95th:<6} tbt_avg: {tbt_avg:<6} tbt_95th: {tbt_95th:<6} e2e_avg: {e2e_latency_avg:<6} e2e_95th: {e2e_latency_95th:<6} context_tpr_avg {context_tpr_avg:<4} gen_tpr_10th {gen_tpr_10th:<4} gen_tpr_avg {gen_tpr_avg:<4} gen_tpr_90th {gen_tpr_90th:<4} util_avg: {util_avg:<6} util_95th: {util_95th:<6}", flush=True)
 
    def _slide_window(self):
       with self.lock:
